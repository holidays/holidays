--- conflicted
+++ resolved
@@ -1,42 +1,6 @@
 ==== Regional definitions
 The following definition files are included in this installation:
 
-<<<<<<< HEAD
-* holidays/is
-* holidays/nyse
-* holidays/us
-* holidays/nz
-* holidays/united_nations
-* holidays/pl
-* holidays/se
-* holidays/it
-* holidays/at
-* holidays/no
-* holidays/fr
-* holidays/cz
-* holidays/el
-* holidays/north_america
-* holidays/europe
-* holidays/jp
-* holidays/au
-* holidays/ca
-* holidays/de
-* holidays/ch
-* holidays/hu
-* holidays/ups
-* holidays/fi
-* holidays/es
-* holidays/mx
-* holidays/li
-* holidays/gb
-* holidays/ie
-* holidays/nl
-* holidays/scandinavia
-* holidays/pt
-* holidays/za
-* holidays/br
-* holidays/dk
-=======
 * holidays/za
 * holidays/it
 * holidays/gb
@@ -71,5 +35,4 @@
 * holidays/north_america
 * holidays/us
 * holidays/au
-* holidays/fr
->>>>>>> d42ca99c
+* holidays/fr