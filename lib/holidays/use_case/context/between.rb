--- conflicted
+++ resolved
@@ -1,13 +1,9 @@
 module Holidays
   module UseCase
     module Context
-<<<<<<< HEAD
-      class Between < ContextCommon
-=======
       class Between
         include ContextCommon
 
->>>>>>> c4e57dbf
         def initialize(holidays_by_month_repo, day_of_month_calculator, custom_methods_repo, proc_result_cache_repo)
           @holidays_by_month_repo = holidays_by_month_repo
           @day_of_month_calculator = day_of_month_calculator
@@ -19,29 +15,18 @@
           validate!(start_date, end_date, dates_driver, regions)
 
           holidays = []
-<<<<<<< HEAD
-          
-          holidays = make_date_array(dates_driver, regions, observed, informal)
-
-          holidays = holidays.select{|holiday|holiday[:date].between?(start_date, end_date)}
-          
-=======
           holidays = make_date_array(dates_driver, regions, observed, informal)
           holidays = holidays.select{|holiday|holiday[:date].between?(start_date, end_date)}
->>>>>>> c4e57dbf
           holidays.sort{|a, b| a[:date] <=> b[:date] }
         end
 
         private
 
-<<<<<<< HEAD
-=======
         attr_reader :holidays_by_month_repo,
                     :day_of_month_calculator,
                     :custom_methods_repo,
                     :proc_result_cache_repo
 
->>>>>>> c4e57dbf
         def validate!(start_date, end_date, dates_driver, regions)
           raise ArgumentError unless start_date
           raise ArgumentError unless end_date
@@ -54,10 +39,6 @@
 
           raise ArgumentError if regions.nil? || regions.empty?
         end
-<<<<<<< HEAD
-
-=======
->>>>>>> c4e57dbf
       end
     end
   end
