--- conflicted
+++ resolved
@@ -20,11 +20,7 @@
             {:mday => 17, :name => "St. Patrick's Day", :regions => [:gb_nir]}],
       5 => [{:wday => 1, :week => 1, :name => "Early May bank holiday", :regions => [:gb]},
             {:mday => 9, :name => "Liberation Day", :regions => [:je, :gb_jsy, :gg, :gb_gsy]},
-<<<<<<< HEAD
             {:wday => 1, :week => -1,  :year_ranges => [{:before => 2021},{:after => 2023}],:name => "Spring Bank Holiday", :regions => [:gb]}],
-=======
-            {:wday => 1, :week => -1,  :year_ranges => [{:before => 2022},{:after => 2022}],:name => "Spring Bank Holiday", :regions => [:gb]}],
->>>>>>> 08a01696
       6 => [{:mday => 2,  :year_ranges => [{:limited => [2022]}],:name => "Spring Bank Holiday", :regions => [:gb]},
             {:mday => 3,  :year_ranges => [{:limited => [2022]}],:name => "Platinum Jubilee bank holiday", :regions => [:gb]}],
       7 => [{:mday => 5, :name => "Tynwald Day", :regions => [:im, :gb_iom]},
@@ -34,13 +30,8 @@
       11 => [{:mday => 5, :type => :informal, :name => "Guy Fawkes Day", :regions => [:gb]},
             {:mday => 30,  :year_ranges => [{:before => 2006}],:observed => "to_monday_if_weekend(date)", :observed_arguments => [:date], :type => :informal, :name => "St. Andrew's Day", :regions => [:gb_sct]},
             {:mday => 30,  :year_ranges => [{:after => 2007}],:observed => "to_monday_if_weekend(date)", :observed_arguments => [:date], :name => "St. Andrew's Day", :regions => [:gb_sct]}],
-<<<<<<< HEAD
       12 => [{:mday => 25,  :year_ranges => [{:before => 2021},{:after => 2023}],:observed => "to_monday_if_weekend(date)", :observed_arguments => [:date], :name => "Christmas Day", :regions => [:gb]},
             {:mday => 26,  :year_ranges => [{:before => 2021},{:after => 2023}],:observed => "to_weekday_if_boxing_weekend(date)", :observed_arguments => [:date], :name => "Boxing Day", :regions => [:gb]},
-=======
-      12 => [{:mday => 25,  :year_ranges => [{:before => 2022},{:after => 2022}],:observed => "to_monday_if_weekend(date)", :observed_arguments => [:date], :name => "Christmas Day", :regions => [:gb]},
-            {:mday => 26,  :year_ranges => [{:before => 2022},{:after => 2022}],:observed => "to_weekday_if_boxing_weekend(date)", :observed_arguments => [:date], :name => "Boxing Day", :regions => [:gb]},
->>>>>>> 08a01696
             {:mday => 27,  :year_ranges => [{:limited => [2022]}],:name => "Christmas Day (substitute day)", :regions => [:gb]},
             {:mday => 26,  :year_ranges => [{:limited => [2022]}],:name => "Boxing Day", :regions => [:gb]}]
       }
@@ -48,7 +39,7 @@
 
     def self.custom_methods
       {
-        
+
       }
     end
   end
