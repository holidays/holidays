# encoding: utf-8
$:.unshift File.dirname(__FILE__)

require 'digest/md5'
require 'date'
require 'yaml'

# == Region options
# Holidays can be defined as belonging to one or more regions and sub regions.
# The Holidays#on, Holidays#between, Date#holidays and Date#holiday? methods
# each allow you to specify a specific region.
#
# There are several different ways that you can specify a region:
#
# [<tt>:region</tt>]
#   By region. For example, return holidays in the Canada with <tt>:ca</tt>.
# [<tt>:region_</tt>]
#   By region and sub regions. For example, return holidays in Germany
#   and all its sub regions with <tt>:de_</tt>.
# [<tt>:region_sub</tt>]
#   By sub region. Return national holidays in Spain plus holidays in Spain's
#   Valencia region with <tt>:es_v</tt>.
# [<tt>:any</tt>]
#   Any region.  Return holidays from any loaded region.
#
#
# You can load all the available holiday definition sets by running
#   Holidays.load_all
# == Other options
# [<tt>:observed</tt>]    Return holidays on the day they are observed (e.g. on a Monday if they fall on a Sunday).
# [<tt>:informal</tt>]    Include informal holidays (e.g. Valentine's Day)
#
# == Examples
# Return all holidays in the <tt>:ca</tt> and <tt>:us</tt> regions on the day that they are
# observed.
#
#   Holidays.between(from, to, :ca, :us, :observed)
#
# Return all holidays in <tt>:ca</tt> and any <tt>:ca</tt> sub-region.
#
#   Holidays.between(from, to, :ca_)
#
# Return all holidays in <tt>:ca_bc</tt> sub-region (which includes the <tt>:ca</tt>), including informal holidays.
#
#   Holidays.between(from, to, :ca_bc, :informal)
module Holidays
  # Exception thrown when an unknown region is requested.
  class UnknownRegionError < ArgumentError; end

  @@regions = []
  @@holidays_by_month = {}
  @@proc_cache = {}

  @@cache = {}
  @@cache_range = {}
  class << self
    def cache_range; @@cache_range; end
    def cache; @@cache; end
  end

  WEEKS = {:first => 1, :second => 2, :third => 3, :fourth => 4, :fifth => 5, :last => -1, :second_last => -2, :third_last => -3}
  MONTH_LENGTHS = [31, 28, 31, 30, 31, 30, 31, 31, 30, 31, 30, 31]
  DAY_SYMBOLS = Date::DAYNAMES.collect { |n| n.downcase.intern }
  DEFINITION_PATH = File.expand_path(File.dirname(__FILE__) + '/holidays/')

  # Get all holidays on a given date.
  #
  # [<tt>date</tt>]     A Date object.
  # [<tt>:options</tt>] One or more region symbols, <tt>:informal</tt> and/or <tt>:observed</tt>.
  #
  # Returns an array of hashes or nil. See Holidays#between for the output
  # format.
  #
  # Also available via Date#holidays.
  def self.on(date, *options)
    self.between(date, date, options)
  end

  # Does the given work-week have any holidays?
  #
  # [<tt>date</tt>]   A Date object.
  # [<tt>:options</tt>] One or more region symbols, and/or <tt>:informal</tt>. Automatically includes <tt>:observed</tt>. If you don't want this, pass <tt>:no_observed</tt>
  #
  # The given Date can be any day of the week.
  # Returns true if any holidays fall on Monday - Friday of the given week.
  def self.full_week?(date, *options)
    days_to_monday = date.wday - 1
    days_to_friday = 5 - date.wday
    start_date = date - days_to_monday
    end_date = date + days_to_friday
    options += [:observed] unless options.include?(:no_observed)
    options.delete(:no_observed)
    self.between(start_date, end_date, options).empty?
  end

  # Get all holidays occuring between two dates, inclusively.
  #
  # Returns an array of hashes or nil.
  #
  # Each holiday is returned as a hash with the following fields:
  # [<tt>start_date</tt>]  Ruby Date object.
  # [<tt>end_date</tt>]    Ruby Date object.
  # [<tt>options</tt>]     One or more region symbols, <tt>:informal</tt> and/or <tt>:observed</tt>.
  #
  # ==== Example
  #   from = Date.civil(2008,7,1)
  #   to   = Date.civil(2008,7,31)
  #
  #   Holidays.between(from, to, :ca, :us)
  #   => [{:name => 'Canada Day', :regions => [:ca]...}
  #       {:name => 'Independence Day'', :regions => [:us], ...}]
  def self.between(start_date, end_date, *options)
    # remove the timezone
    start_date = start_date.new_offset(0) + start_date.offset if start_date.respond_to?(:new_offset)
    end_date = end_date.new_offset(0) + end_date.offset if end_date.respond_to?(:new_offset)

    # get simple dates
    start_date, end_date = get_date(start_date), get_date(end_date)

    if range = @@cache_range[options]
      if range.begin < start_date && range.end > end_date
        return @@cache[options].select do |holiday|
          holiday[:date] >= start_date && holiday[:date] <= end_date
        end
      end
    end

    regions, observed, informal = parse_options(options)
    holidays = []

    dates = {}
    (start_date..end_date).each do |date|
      # Always include month '0' for variable-month holidays
      dates[date.year] = [0] unless dates[date.year]
      # TODO: test this, maybe should push then flatten
      dates[date.year] << date.month unless dates[date.year].include?(date.month)
    end

    dates.each do |year, months|
      months.each do |month|
        next unless hbm = @@holidays_by_month[month]

        hbm.each do |h|
          next unless in_region?(regions, h[:regions])

          # Skip informal holidays unless they have been requested
          next if h[:type] == :informal and not informal

          if h[:function]
            # Holiday definition requires a calculation
            result = call_proc(h[:function], year)

            # Procs may return either Date or an integer representing mday
            if result.kind_of?(Date)
              month = result.month
              mday = result.mday
            else
              mday = result
            end
          else
            # Calculate the mday
            mday = h[:mday] || Date.calculate_mday(year, month, h[:week], h[:wday])
          end

          # Silently skip bad mdays
          begin
            date = Date.civil(year, month, mday)
          rescue; next; end

          # If the :observed option is set, calculate the date when the holiday
          # is observed.
          if observed and h[:observed]
            date = call_proc(h[:observed], date)
          end

          if date.between?(start_date, end_date)
            holidays << {:date => date, :name => h[:name], :regions => h[:regions]}
          end

        end
      end
    end

    holidays.sort{|a, b| a[:date] <=> b[:date] }
  end

  # Allows a developer to explicitly calculate and cache holidays within a given period
  def self.cache_between(start_date, end_date, *options)
    start_date, end_date = get_date(start_date), get_date(end_date)
    @@cache[options]       = between(start_date, end_date, *options)
    @@cache_range[options] = start_date..end_date
  end

  # Merge a new set of definitions into the Holidays module.
  #
  # This method is automatically called when including holiday definition
  # files.
  def self.merge_defs(regions, holidays) # :nodoc:
    @@regions = @@regions | regions
    @@regions.uniq!

    holidays.each do |month, holiday_defs|
      @@holidays_by_month[month] = [] unless @@holidays_by_month[month]
      holiday_defs.each do |holiday_def|

          exists = false
          @@holidays_by_month[month].each do |ex|
            # TODO: gross.
            if ex[:name] == holiday_def[:name] and ex[:wday] == holiday_def[:wday] and ex[:mday] == holiday_def[:mday] and ex[:week] == holiday_def[:week] and ex[:function_id] == holiday_def[:function_id] and ex[:type] == holiday_def[:type] and ex[:observed_id] == holiday_def[:observed_id]
              # append regions
              ex[:regions] << holiday_def[:regions]

              # Should do this once we're done
              ex[:regions].flatten!
              ex[:regions].uniq!
              exists = true
            end
          end

          @@holidays_by_month[month] << holiday_def  unless exists
      end
    end
  end

  # Get the date of Easter Sunday in a given year.  From Easter Sunday, it is
  # possible to calculate many traditional holidays in Western countries.
  # Returns a Date object.
  def self.easter(year)
    y = year
    a = y % 19
    b = y / 100
    c = y % 100
    d = b / 4
    e = b % 4
    f = (b + 8) / 25
    g = (b - f + 1) / 3
    h = (19 * a + b - d - g + 15) % 30
    i = c / 4
    k = c % 4
    l = (32 + 2 * e + 2 * i - h - k) % 7
    m = (a + 11 * h + 22 * l) / 451
    month = (h + l - 7 * m + 114) / 31
    day = ((h + l - 7 * m + 114) % 31) + 1
    Date.civil(year, month, day)
  end

  # A method to calculate the orthodox easter date, returns date in the Gregorian (western) calendar
  # Safe until appr. 4100 AD, when one leap day will be removed.
  # Returns a Date object.
  def self.orthodox_easter(year)
    y = year
    g = y % 19
    i = (19 * g + 15) % 30
    j = (year + year/4 + i) % 7
    j_month = 3 + (i - j + 40) / 44
    j_day = i - j + 28 - 31 * (j_month / 4)
    j_date = Date.civil(year, j_month, j_day)
    case
      # up until 1582, julian and gregorian easter dates were identical
      when year <= 1582
        offset = 0
      # between the years 1583 and 1699 10 days are added to the julian day count
      when (year >= 1583 and year <= 1699)
        offset = 10
      # after 1700, 1 day is added for each century, except if the century year is exactly divisible by 400 (in which case no days are added).
      # Safe until 4100 AD, when one leap day will be removed.
      when year >= 1700
        offset = (year - 1700).divmod(100)[0] + ((year - year.divmod(100)[1]).divmod(400)[1] == 0 ? 0 : 1) - (year - year.divmod(100)[1] - 1700).divmod(400)[0] + 10
    end
    # add offset to the julian day
    return Date.jd(j_date.jd + offset)
  end

  # Move date to Monday if it occurs on a Sunday.
  # Used as a callback function.
  def self.to_monday_if_sunday(date)
    date += 1 if date.wday == 0
    date
  end

  # Move date to Monday if it occurs on a Saturday on Sunday.
  # Used as a callback function.
  def self.to_monday_if_weekend(date)
    date += 1 if date.wday == 0
    date += 2 if date.wday == 6
    date
  end

  # Move Boxing Day if it falls on a weekend, leaving room for Christmas.
  # Used as a callback function.
  def self.to_weekday_if_boxing_weekend(date)
    if date.wday == 6 or date.wday == 0
      date += 2
    elsif date.wday == 1
      date += 1
    end
    date
  end

  # Move date to Monday if it occurs on a Sunday or to Friday if it occurs on a
  # Saturday.
  # Used as a callback function.
  def self.to_weekday_if_weekend(date)
    date += 1 if date.wday == 0
    date -= 1 if date.wday == 6
    date
  end

  # Returns an array of symbols all the available holiday definitions.
  #
  # Optional `full_path` param is used internally for loading all the definitions.
  def self.available(full_path = false)
    paths = Dir.glob(DEFINITION_PATH + '/*.rb')
    full_path ? paths : paths.collect { |path| path.match(/([a-z_-]+)\.rb/i)[1].to_sym }
  end

  # Returns an array of symbols of all the available holiday regions.
  def self.regions
    @@regions
  end

  # Load all available holiday definitions
  def self.load_all
    self.available(true).each { |path| require path }
  end

  # Parses provided holiday definition file(s) and loads them so that they are immediately available.
  def self.load_custom(*files)
    regions, rules_by_month, custom_methods, tests = self.parse_definition_files(files)
    merge_defs(regions, rules_by_month)
  end

  # Parses provided holiday definition file(s) and returns strings containing the generated module and test source
  def self.parse_definition_files_and_return_source(module_name, *files)
    regions, rules_by_month, custom_methods, tests = self.parse_definition_files(files)
    module_src, test_src = self.generate_definition_source(module_name, files, regions, rules_by_month, custom_methods, tests)

    return module_src, test_src
  end

private
  # Returns [(arr)regions, (bool)observed, (bool)informal]
  def self.parse_options(*options) # :nodoc:
    options.flatten!
    observed = options.delete(:observed) ? true : false
    informal = options.delete(:informal) ? true : false
    regions = parse_regions(options)
    return regions, observed, informal
  end

  def self.get_date(date)
    if date.respond_to?(:to_date)
      date.to_date
    else
      Date.civil(date.year, date.mon, date.mday)
    end
  end

<<<<<<< HEAD
=======
  # Derive the containing region from a sub region wild-card or a sub region
  # and load its definition. (Common code factored out from parse_regions)
  def self.load_containing_region(sub_reg)
    prefix = sub_reg.split('_').first
    unless @@regions.include?(prefix.to_sym)
      begin
        require "holidays/#{prefix}"
      rescue LoadError
        raise UnknownRegionError, "Could not load holidays/#{prefix}"
      end
    end
  end

>>>>>>> c6757b93
  # Check regions against list of supported regions and return an array of
  # symbols.
  #
  # If a wildcard region is found (e.g. <tt>:ca_</tt>) it is expanded into all
  # of its available sub regions.
  def self.parse_regions(regions) # :nodoc:
    regions = [regions] unless regions.kind_of?(Array)
    return [:any] if regions.empty?

    regions = regions.collect { |r| r.to_sym }

    # Found sub region wild-card
    regions.delete_if do |r|
      if r.to_s =~ /_$/
        load_containing_region(r.to_s)
        regions << @@regions.select { |dr| dr.to_s =~ Regexp.new("^#{r.to_s}") }
        true
      end
    end

    regions.flatten!

    require "holidays/north_america" if regions.include?(:us) # special case for north_america/US cross-linking

    regions.each do |r|
      unless r == :any or @@regions.include?(r)
        begin
          require "holidays/#{r.to_s}"
        rescue LoadError => e
          # This could be a sub region that does not have any holiday
          # definitions of its own; try to load the containing region instead.
          if r.to_s =~ /_/
            load_containing_region(r.to_s)
          else
            raise UnknownRegionError, "Could not load holidays/#{r.to_s}"
          end
        end
      end
    end
    regions
  end

  # Check sub regions.
  #
  # When request :any, all holidays should be returned.
  # When requesting :ca_bc, holidays in :ca or :ca_bc should be returned.
  # When requesting :ca, holidays in :ca but not its subregions should be returned.
  def self.in_region?(requested, available) # :nodoc:
    return true if requested.include?(:any)

    # When an underscore is encountered, derive the parent regions
    # symbol and include both in the requested array.
    requested = requested.collect do |r|
      r.to_s =~ /_/ ? [r, r.to_s.gsub(/_[\w]*$/, '').to_sym] : r
    end

    requested = requested.flatten.uniq

    available.any? { |avail| requested.include?(avail) }
  end

  # Call a proc function defined in a holiday definition file.
  #
  # Procs are cached.
  #
  # ==== Benchmarks
  #
  # Lookup Easter Sunday, with caching, by number of iterations:
  #
  #       user     system      total        real
  # 0001  0.000000   0.000000   0.000000 (  0.000000)
  # 0010  0.000000   0.000000   0.000000 (  0.000000)
  # 0100  0.078000   0.000000   0.078000 (  0.078000)
  # 1000  0.641000   0.000000   0.641000 (  0.641000)
  # 5000  3.172000   0.015000   3.187000 (  3.219000)
  #
  # Lookup Easter Sunday, without caching, by number of iterations:
  #
  #       user     system      total        real
  # 0001  0.000000   0.000000   0.000000 (  0.000000)
  # 0010  0.016000   0.000000   0.016000 (  0.016000)
  # 0100  0.125000   0.000000   0.125000 (  0.125000)
  # 1000  1.234000   0.000000   1.234000 (  1.234000)
  # 5000  6.094000   0.031000   6.125000 (  6.141000)
  def self.call_proc(function, year) # :nodoc:
    proc_key = Digest::MD5.hexdigest("#{function.to_s}_#{year.to_s}")
    @@proc_cache[proc_key] = function.call(year) unless @@proc_cache[proc_key]
    @@proc_cache[proc_key]
  end

  def self.parse_definition_files(files)
    raise ArgumentError, "Must have at least one file to parse" if files.empty?

    all_regions = []
    all_rules_by_month = {}
    all_custom_methods = {}
    all_tests = []

    files.flatten!

    files.each do |file|
      definition_file = YAML.load_file(file)

      regions, rules_by_month = self.parse_month_definitions(definition_file['months'])

      all_regions << regions.flatten

      all_rules_by_month.merge!(rules_by_month) { |month, existing, new|
        existing << new
        existing.flatten!
      }

      custom_methods = self.parse_method_definitions(definition_file['methods'])
      all_custom_methods.merge!(custom_methods)

      all_tests << self.parse_test_definitions(definition_file['tests'])
    end

    all_regions.flatten!.uniq!

    [all_regions, all_rules_by_month, all_custom_methods, all_tests]
  end

  def self.parse_month_definitions(month_definitions)
    regions = []
    rules_by_month = {}

    if month_definitions
      month_definitions.each do |month, definitions|
        rules_by_month[month] = [] unless rules_by_month[month]
        definitions.each do |definition|
          rule = {}

          definition.each do |key, val|
            rule[key.to_sym] = val
          end

          rule[:regions] = rule[:regions].collect { |r| r.to_sym }

          regions << rule[:regions]

          exists = false
          rules_by_month[month].each do |ex|
            if ex[:name] == rule[:name] and ex[:wday] == rule[:wday] and ex[:mday] == rule[:mday] and ex[:week] == rule[:week] and ex[:type] == rule[:type] and ex[:function] == rule[:function] and ex[:observed] == rule[:observed]
              ex[:regions] << rule[:regions].flatten
              exists = true
            end
          end

          unless exists
            rules_by_month[month] << rule
          end
        end
      end
    end

    [regions, rules_by_month]
  end

  def self.parse_method_definitions(methods)
    custom_methods = {}

    if methods
      methods.each do |name, code|
        custom_methods[name] = code
      end
    end

    custom_methods
  end

  def self.parse_test_definitions(tests)
    test_strings = []

    if tests
      test_strings << tests
    end

    test_strings
  end

  def self.generate_definition_source(module_name, files, regions, rules_by_month, custom_methods, tests)
    month_strings = self.generate_month_definition_strings(rules_by_month)

    # Build the custom methods string
    custom_method_string = ''
    custom_methods.each do |key, code|
      custom_method_string << code + "\n\n"
    end

    module_src = self.generate_module_src(module_name, files, regions, month_strings, custom_method_string)
    test_src = self.generate_test_src(module_name, files, tests)

    return module_src, test_src || ''
  end

  def self.generate_month_definition_strings(rules_by_month)
    month_strings = []

    rules_by_month.each do |month, rules|
      month_string = "      #{month.to_s} => ["
      rule_strings = []
      rules.each do |rule|
        string = '{'
        if rule[:mday]
          string << ":mday => #{rule[:mday]}, "
        elsif rule[:function]
          string << ":function => lambda { |year| Holidays.#{rule[:function]} }, "
          string << ":function_id => \"#{rule[:function].to_s}\", "
        else
          string << ":wday => #{rule[:wday]}, :week => #{rule[:week]}, "
        end

        if rule[:observed]
          string << ":observed => lambda { |date| Holidays.#{rule[:observed]}(date) }, "
          string << ":observed_id => \"#{rule[:observed].to_s}\", "
        end

        if rule[:type]
          string << ":type => :#{rule[:type]}, "
        end

        # shouldn't allow the same region twice
        string << ":name => \"#{rule[:name]}\", :regions => [:" + rule[:regions].uniq.join(', :') + "]}"
        rule_strings << string
      end
      month_string << rule_strings.join(",\n            ") + "]"
      month_strings << month_string
    end

    return month_strings
  end

  def self.generate_module_src(module_name, files, regions, month_strings, custom_methods)
    module_src = ""

    module_src =<<-EOM
# encoding: utf-8
module Holidays
  # This file is generated by the Ruby Holidays gem.
  #
  # Definitions loaded: #{files.join(', ')}
  #
  # To use the definitions in this file, load it right after you load the
  # Holiday gem:
  #
  #   require 'holidays'
  #   require 'holidays/#{module_name.to_s.downcase}'
  #
  # All the definitions are available at https://github.com/alexdunae/holidays
  module #{module_name.to_s.upcase} # :nodoc:
    def self.defined_regions
      [:#{regions.join(', :')}]
    end

    def self.holidays_by_month
      {
        #{month_strings.join(",\n")}
      }
    end
  end

#{custom_methods}
end

Holidays.merge_defs(Holidays::#{module_name.to_s.upcase}.defined_regions, Holidays::#{module_name.to_s.upcase}.holidays_by_month)
  EOM

    return module_src
  end

  def self.generate_test_src(module_name, files, tests)
    unless tests.empty?
      test_src = ""

      test_src =<<-EndOfTests
# encoding: utf-8
require File.expand_path(File.dirname(__FILE__)) + '/../test_helper'

# This file is generated by the Ruby Holiday gem.
#
# Definitions loaded: #{files.join(', ')}
class #{module_name.to_s.capitalize}DefinitionTests < Test::Unit::TestCase  # :nodoc:

  def test_#{module_name.to_s.downcase}
#{tests.join("\n\n")}
  end
end
      EndOfTests
    end

    return test_src
  end
end

# === Extending Ruby's Date class with the Holidays gem
# The Holidays gem automatically extends Ruby's Date class and gives you access
# to three new methods: holiday?, #holidays and #calculate_mday.
#
# ==== Examples
# Lookup Canada Day in the <tt>:ca</tt> region
#   Date.civil(2008,7,1).holiday?(:ca)
#   => true
#
# Lookup Canada Day in the <tt>:fr</tt> region
#   Date.civil(2008,7,1).holiday?(:fr)
#   => false
#
# Lookup holidays on North America in January 1.
#   Date.civil(2008,1,1).holidays(:ca, :mx, :us, :informal, :observed)
#   => [{:name => 'New Year\'s Day'...}]
class Date
  include Holidays

  # Get holidays on the current date.
  #
  # Returns an array of hashes or nil. See Holidays#between for options
  # and the output format.
  #
  #   Date.civil('2008-01-01').holidays(:ca_)
  #   => [{:name => 'New Year\'s Day',...}]
  #
  # Also available via Holidays#on.
  def holidays(*options)
    Holidays.on(self, options)
  end

  # Check if the current date is a holiday.
  #
  # Returns true or false.
  #
  #   Date.civil('2008-01-01').holiday?(:ca)
  #   => true
  def holiday?(*options)
    holidays = self.holidays(options)
    holidays && !holidays.empty?
  end

  # Calculate day of the month based on the week number and the day of the
  # week.
  #
  # ==== Parameters
  # [<tt>year</tt>]  Integer.
  # [<tt>month</tt>] Integer from 1-12.
  # [<tt>week</tt>]  One of <tt>:first</tt>, <tt>:second</tt>, <tt>:third</tt>,
  #                  <tt>:fourth</tt>, <tt>:fifth</tt> or <tt>:last</tt>.
  # [<tt>wday</tt>]  Day of the week as an integer from 0 (Sunday) to 6
  #                  (Saturday) or as a symbol (e.g. <tt>:monday</tt>).
  #
  # Returns an integer.
  #
  # ===== Examples
  # First Monday of January, 2008:
  #   Date.calculate_mday(2008, 1, :first, :monday)
  #   => 7
  #
  # Third Thursday of December, 2008:
  #   Date.calculate_mday(2008, 12, :third, :thursday)
  #   => 18
  #
  # Last Monday of January, 2008:
  #   Date.calculate_mday(2008, 1, :last, 1)
  #   => 28
  #--
  # see http://www.irt.org/articles/js050/index.htm
  def self.calculate_mday(year, month, week, wday)
    raise ArgumentError, "Week parameter must be one of Holidays::WEEKS (provided #{week})." unless WEEKS.include?(week) or WEEKS.has_value?(week)

    unless wday.kind_of?(Numeric) and wday.between?(0,6) or DAY_SYMBOLS.index(wday)
      raise ArgumentError, "Wday parameter must be an integer between 0 and 6 or one of Date::DAY_SYMBOLS."
    end

    week = WEEKS[week] if week.kind_of?(Symbol)
    wday = DAY_SYMBOLS.index(wday) if wday.kind_of?(Symbol)

    # :first, :second, :third, :fourth or :fifth
    if week > 0
      return ((week - 1) * 7) + 1 + ((wday - Date.civil(year, month,(week-1)*7 + 1).wday) % 7)
    end

    days = MONTH_LENGTHS[month-1]

    days = 29 if month == 2 and Date.leap?(year)

    return days - ((Date.civil(year, month, days).wday - wday + 7) % 7) - (7 * (week.abs - 1))
  end
end<|MERGE_RESOLUTION|>--- conflicted
+++ resolved
@@ -356,8 +356,6 @@
     end
   end
 
-<<<<<<< HEAD
-=======
   # Derive the containing region from a sub region wild-card or a sub region
   # and load its definition. (Common code factored out from parse_regions)
   def self.load_containing_region(sub_reg)
@@ -371,7 +369,6 @@
     end
   end
 
->>>>>>> c6757b93
   # Check regions against list of supported regions and return an array of
   # symbols.
   #
