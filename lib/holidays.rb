# encoding: utf-8
$:.unshift File.dirname(__FILE__)

require 'digest/md5'
require 'date'

# == Region options
# Holidays can be defined as belonging to one or more regions and sub regions.
# The Holidays#on, Holidays#between, Date#holidays and Date#holiday? methods
# each allow you to specify a specific region.
#
# There are several different ways that you can specify a region:
#
# [<tt>:region</tt>]
#   By region. For example, return holidays in the Canada with <tt>:ca</tt>.
# [<tt>:region_</tt>]
#   By region and sub regions. For example, return holidays in Germany
#   and all its sub regions with <tt>:de_</tt>.
# [<tt>:region_sub</tt>]
#   By sub region. Return national holidays in Spain plus holidays in Spain's 
#   Valencia region with <tt>:es_v</tt>.
# [<tt>:any</tt>]
#   Any region.  Return holidays from any loaded region.
#
# == Other options
# [<tt>:observed</tt>]    Return holidays on the day they are observed (e.g. on a Monday if they fall on a Sunday).
# [<tt>:informal</tt>]    Include informal holidays (e.g. Valentine's Day)
#
# == Examples
# Return all holidays in the <tt>:ca</tt> and <tt>:us</tt> regions on the day that they are
# observed.
#
#   Holidays.between(from, to, :ca, :us, :observed)
#
# Return all holidays in <tt>:ca</tt> and any <tt>:ca</tt> sub-region.
#
#   Holidays.between(from, to, :ca_)
#
# Return all holidays in <tt>:ca_bc</tt> sub-region (which includes the <tt>:ca</tt>), including informal holidays.
#
#   Holidays.between(from, to, :ca_bc, :informal)
module Holidays
  # Exception thrown when an unknown region is requested.
  class UnknownRegionError < ArgumentError; end

  VERSION = '0.9.2'

  @@regions = []
  @@holidays_by_month = {}
  @@proc_cache = {}

  WEEKS = {:first => 1, :second => 2, :third => 3, :fourth => 4, :fifth => 5, :last => -1, :second_last => -2, :third_last => -3}
  MONTH_LENGTHS = [31, 28, 31, 30, 31, 30, 31, 31, 30, 31, 30, 31]
  DAY_SYMBOLS = Date::DAYNAMES.collect { |n| n.downcase.intern }

  # Get all holidays on a given date.
  #
  # [<tt>date</tt>]     A Date object.
  # [<tt>:options</tt>] One or more region symbols, <tt>:informal</tt> and/or <tt>:observed</tt>.
  #
  # Returns an array of hashes or nil. See Holidays#between for the output 
  # format.
  #
  # Also available via Date#holidays.
  def self.on(date, *options)
    self.between(date, date, options)
  end

  # Get all holidays occuring between two dates, inclusively.
  #
  # Returns an array of hashes or nil.
  #
  # Each holiday is returned as a hash with the following fields:
  # [<tt>start_date</tt>]  Ruby Date object.
  # [<tt>end_date</tt>]    Ruby Date object.
  # [<tt>options</tt>]     One or more region symbols, <tt>:informal</tt> and/or <tt>:observed</tt>.
  #
  # ==== Example
  #   from = Date.civil(2008,7,1)
  #   to   = Date.civil(2008,7,31)
  #
  #   Holidays.between(from, to, :ca, :us)
  #   => [{:name => 'Canada Day', :regions => [:ca]...}
  #       {:name => 'Independence Day'', :regions => [:us], ...}]
  def self.between(start_date, end_date, *options)
    start_date = start_date.to_date if start_date.respond_to?(:to_date)
    end_date = end_date.to_date if end_date.respond_to?(:to_date)
    regions, observed, informal = parse_options(options)
    holidays = []

    dates = {}
    (start_date..end_date).each do |date|
      # Always include month '0' for variable-month holidays
      dates[date.year] = [0] unless dates[date.year]      
      # TODO: test this, maybe should push then flatten
      dates[date.year] << date.month unless dates[date.year].include?(date.month)
    end

    dates.each do |year, months|
      months.each do |month|
        next unless hbm = @@holidays_by_month[month]

        hbm.each do |h|
          next unless in_region?(regions, h[:regions])
          
          # Skip informal holidays unless they have been requested
          next if h[:type] == :informal and not informal
          
          if h[:function]
            # Holiday definition requires a calculation
            result = call_proc(h[:function], year)
            
            # Procs may return either Date or an integer representing mday
            if result.kind_of?(Date)
              month = result.month
              mday = result.mday
            else
              mday = result
            end
          else
            # Calculate the mday
            mday = h[:mday] || Date.calculate_mday(year, month, h[:week], h[:wday])
          end

          # Silently skip bad mdays
          begin
            date = Date.civil(year, month, mday)
          rescue; next; end

          # If the :observed option is set, calculate the date when the holiday
          # is observed.
          if observed and h[:observed]
            date = call_proc(h[:observed], date)
          end

          if date.between?(start_date, end_date)
            holidays << {:date => date, :name => h[:name], :regions => h[:regions]}
          end

        end
      end
    end

    holidays.sort{|a, b| a[:date] <=> b[:date] }
  end

  # Merge a new set of definitions into the Holidays module.
  #
  # This method is automatically called when including holiday definition
  # files.
  def self.merge_defs(regions, holidays) # :nodoc:
    @@regions = @@regions | regions
    @@regions.uniq!
    
    holidays.each do |month, holiday_defs|
      @@holidays_by_month[month] = [] unless @@holidays_by_month[month]
      holiday_defs.each do |holiday_def|

          exists = false
          @@holidays_by_month[month].each do |ex|
            # TODO: gross.
            if ex[:name] == holiday_def[:name] and ex[:wday] == holiday_def[:wday] and ex[:mday] == holiday_def[:mday] and ex[:week] == holiday_def[:week] and ex[:function_id] == holiday_def[:function_id] and ex[:type] == holiday_def[:type] and ex[:observed_id] == holiday_def[:observed_id]
              # append regions
              ex[:regions] << holiday_def[:regions]
              
              # Should do this once we're done
              ex[:regions].flatten!
              ex[:regions].uniq!
              exists = true
            end
          end
          
          @@holidays_by_month[month] << holiday_def  unless exists            
      end
    end
  end

  # Get the date of Easter Sunday in a given year.  From Easter Sunday, it is
  # possible to calculate many traditional holidays in Western countries.
  # Returns a Date object.
  def self.easter(year)
    y = year
    a = y % 19
    b = y / 100
    c = y % 100
    d = b / 4
    e = b % 4
    f = (b + 8) / 25
    g = (b - f + 1) / 3
    h = (19 * a + b - d - g + 15) % 30
    i = c / 4
    k = c % 4
    l = (32 + 2 * e + 2 * i - h - k) % 7
    m = (a + 11 * h + 22 * l) / 451
    month = (h + l - 7 * m + 114) / 31
    day = ((h + l - 7 * m + 114) % 31) + 1
    Date.civil(year, month, day)
  end

  # Move date to Monday if it occurs on a Sunday.
  # Used as a callback function.
  def self.to_monday_if_sunday(date)
    date += 1 if date.wday == 0
    date
  end

  # Move date to Monday if it occurs on a Saturday on Sunday.
  # Used as a callback function.
  def self.to_monday_if_weekend(date)
    date += 1 if date.wday == 0
    date += 2 if date.wday == 6
    date
  end

  # Move Boxing Day if it falls on a weekend, leaving room for Christmas.
  # Used as a callback function.
  def self.to_weekday_if_boxing_weekend(date)
    date += 2 if date.wday == 6 or date.wday == 0
    date
  end

  # Move date to Monday if it occurs on a Sunday or to Friday if it occurs on a
  # Saturday.
  # Used as a callback function.
  def self.to_weekday_if_weekend(date)
    date += 1 if date.wday == 0
    date -= 1 if date.wday == 6
    date
  end

private
  # Returns [(arr)regions, (bool)observed, (bool)informal]
  def self.parse_options(*options) # :nodoc:
    options.flatten!
    observed = options.delete(:observed) ? true : false
    informal = options.delete(:informal) ? true : false
    regions = parse_regions(options)
    return regions, observed, informal
  end

  # Check regions against list of supported regions and return an array of 
  # symbols.
  #
  # If a wildcard region is found (e.g. <tt>:ca_</tt>) it is expanded into all
  # of its available sub regions.
  def self.parse_regions(regions) # :nodoc:
    regions = [regions] unless regions.kind_of?(Array)
    return [:any] if regions.empty?

    regions = regions.collect { |r| r.to_sym }

    # Found sub region wild-card
    regions.delete_if do |reg|
      if reg.to_s =~ /_$/
        prefix = reg.to_s.split('_').first
        raise UnknownRegionError unless @@regions.include?(prefix.to_sym) or begin require "holidays/#{prefix}"; rescue LoadError; false; end
        regions << @@regions.select { |dr| dr.to_s =~ Regexp.new("^#{reg}") }
        true
      end
    end

    regions.flatten!

    require "holidays/north_america" if regions.include?(:us) # special case for north_america/US cross-linking

<<<<<<< HEAD
    raise UnknownRegionError unless regions.all? { |r| r == :any or @@regions.include?(r) or begin require "holidays/#{r.to_s.split('_').first}"; rescue LoadError; false; end }
=======
    raise UnknownRegionError unless regions.all? { |r| r == :any or @@regions.include?(r) or begin require "holidays/#{r.to_s}"; rescue LoadError; false; end }
>>>>>>> 202fc7a1
    regions
  end

  # Check sub regions.
  #
  # When request :any, all holidays should be returned.
  # When requesting :ca_bc, holidays in :ca or :ca_bc should be returned.
  # When requesting :ca, holidays in :ca but not its subregions should be returned.
  def self.in_region?(requested, available) # :nodoc:
    return true if requested.include?(:any)
    
    # When an underscore is encountered, derive the parent regions
    # symbol and include both in the requested array.
    requested = requested.collect do |r|
      r.to_s =~ /_/ ? [r, r.to_s.gsub(/_[\w]*$/, '').to_sym] : r
    end

    requested = requested.flatten.uniq

    available.any? { |avail| requested.include?(avail) }
  end

  # Call a proc function defined in a holiday definition file.
  #
  # Procs are cached.
  #
  # ==== Benchmarks
  #
  # Lookup Easter Sunday, with caching, by number of iterations:
  # 
  #       user     system      total        real
  # 0001  0.000000   0.000000   0.000000 (  0.000000)
  # 0010  0.000000   0.000000   0.000000 (  0.000000)
  # 0100  0.078000   0.000000   0.078000 (  0.078000)
  # 1000  0.641000   0.000000   0.641000 (  0.641000)
  # 5000  3.172000   0.015000   3.187000 (  3.219000)
  # 
  # Lookup Easter Sunday, without caching, by number of iterations:
  # 
  #       user     system      total        real
  # 0001  0.000000   0.000000   0.000000 (  0.000000)
  # 0010  0.016000   0.000000   0.016000 (  0.016000)
  # 0100  0.125000   0.000000   0.125000 (  0.125000)
  # 1000  1.234000   0.000000   1.234000 (  1.234000)
  # 5000  6.094000   0.031000   6.125000 (  6.141000)
  def self.call_proc(function, year) # :nodoc:
    proc_key = Digest::MD5.hexdigest("#{function.to_s}_#{year.to_s}")
    @@proc_cache[proc_key] = function.call(year) unless @@proc_cache[proc_key]
    @@proc_cache[proc_key]
  end
end

# === Extending Ruby's Date class with the Holidays gem
# The Holidays gem automatically extends Ruby's Date class and gives you access
# to three new methods: holiday?, #holidays and #calculate_mday.
#
# ==== Examples
# Lookup Canada Day in the <tt>:ca</tt> region
#   Date.civil(2008,7,1).holiday?(:ca)
#   => true
#
# Lookup Canada Day in the <tt>:fr</tt> region
#   Date.civil(2008,7,1).holiday?(:fr)
#   => false
#
# Lookup holidays on North America in January 1.
#   Date.civil(2008,1,1).holidays(:ca, :mx, :us, :informal, :observed)
#   => [{:name => 'New Year\'s Day'...}]
class Date
  include Holidays

  # Get holidays on the current date.
  #
  # Returns an array of hashes or nil. See Holidays#between for options
  # and the output format.
  #
  #   Date.civil('2008-01-01').holidays(:ca_)
  #   => [{:name => 'New Year\'s Day',...}]
  #
  # Also available via Holidays#on.
  def holidays(*options)
    Holidays.on(self, options)
  end

  # Check if the current date is a holiday.
  #
  # Returns true or false.
  #
  #   Date.civil('2008-01-01').holiday?(:ca)
  #   => true
  def holiday?(*options)
    holidays = self.holidays(options)
    holidays && !holidays.empty?
  end

  # Calculate day of the month based on the week number and the day of the 
  # week.
  #
  # ==== Parameters
  # [<tt>year</tt>]  Integer.
  # [<tt>month</tt>] Integer from 1-12.
  # [<tt>week</tt>]  One of <tt>:first</tt>, <tt>:second</tt>, <tt>:third</tt>,
  #                  <tt>:fourth</tt>, <tt>:fifth</tt> or <tt>:last</tt>.
  # [<tt>wday</tt>]  Day of the week as an integer from 0 (Sunday) to 6
  #                  (Saturday) or as a symbol (e.g. <tt>:monday</tt>).
  #
  # Returns an integer.
  #
  # ===== Examples
  # First Monday of January, 2008:
  #   Date.calculate_mday(2008, 1, :first, :monday)
  #   => 7
  #
  # Third Thursday of December, 2008:
  #   Date.calculate_mday(2008, 12, :third, :thursday)
  #   => 18
  #
  # Last Monday of January, 2008:
  #   Date.calculate_mday(2008, 1, :last, 1)
  #   => 28
  #--
  # see http://www.irt.org/articles/js050/index.htm
  def self.calculate_mday(year, month, week, wday)
    raise ArgumentError, "Week parameter must be one of Holidays::WEEKS (provided #{week})." unless WEEKS.include?(week) or WEEKS.has_value?(week)

    unless wday.kind_of?(Numeric) and wday.between?(0,6) or DAY_SYMBOLS.index(wday)
      raise ArgumentError, "Wday parameter must be an integer between 0 and 6 or one of Date::DAY_SYMBOLS."
    end

    week = WEEKS[week] if week.kind_of?(Symbol)
    wday = DAY_SYMBOLS.index(wday) if wday.kind_of?(Symbol)

    # :first, :second, :third, :fourth or :fifth
    if week > 0
      return ((week - 1) * 7) + 1 + ((wday - Date.civil(year, month,(week-1)*7 + 1).wday) % 7)
    end
    
    days = MONTH_LENGTHS[month-1]

    days = 29 if month == 2 and Date.leap?(year)
      
    return days - ((Date.civil(year, month, days).wday - wday + 7) % 7) - (7 * (week.abs - 1))
  end
end<|MERGE_RESOLUTION|>--- conflicted
+++ resolved
@@ -263,11 +263,7 @@
 
     require "holidays/north_america" if regions.include?(:us) # special case for north_america/US cross-linking
 
-<<<<<<< HEAD
-    raise UnknownRegionError unless regions.all? { |r| r == :any or @@regions.include?(r) or begin require "holidays/#{r.to_s.split('_').first}"; rescue LoadError; false; end }
-=======
     raise UnknownRegionError unless regions.all? { |r| r == :any or @@regions.include?(r) or begin require "holidays/#{r.to_s}"; rescue LoadError; false; end }
->>>>>>> 202fc7a1
     regions
   end
 
