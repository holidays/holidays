--- conflicted
+++ resolved
@@ -103,11 +103,7 @@
     regions: [de]
     mday: 31    
     year_ranges:
-<<<<<<< HEAD
-    - limited: [2017]
-=======
     - limited: 2017
->>>>>>> d3641f9c
   11: 
   - name: Allerheiligen
     regions: [de_bw, de_by, de_nw, de_rp, de_sl]
@@ -175,7 +171,6 @@
     [:de_bb, :de_mv, :de_sn, :de_st, :de_th, :de_].each do |r|
       assert_equal 'Reformationstag', Holidays.on(Date.civil(2009,10,31), r)[0][:name]
     end
-<<<<<<< HEAD
     #Free day in schools
     [:de_bw].each do |r|
       assert_equal 'Reformationstag', Holidays.on(Date.civil(2009,10,31), r, :informal)[0][:name]
@@ -184,11 +179,6 @@
     assert_equal 'Reformationstag', Holidays.on(Date.civil(2017,10,31), :de)[0][:name]
     assert_equal [], Holidays.on(Date.civil(2016,10,31), :de), "Reformationstag is not a holiday in 2016 in whole Germany"
     assert_equal [], Holidays.on(Date.civil(2018,10,31), :de), "Reformationstag is not a holiday in 2018 in whole Germany"
-=======
-    #500 years reformation in 2017
-    assert_equal [], Holidays.on(Date.civil(2016,10,31), :de), "Reformationstag is not a holiday in 2016"
-    assert_equal 'Reformationstag', Holidays.on(Date.civil(2017,10,31), :de)[0][:name]
->>>>>>> d3641f9c
 
     [:de_bw, :de_by, :de_nw, :de_rp, :de_sl, :de_].each do |r|
       assert_equal 'Allerheiligen', Holidays.on(Date.civil(2009,11,1), r)[0][:name]
