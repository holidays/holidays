--- conflicted
+++ resolved
@@ -1,6 +1,6 @@
 # Portugese holiday definitions for the Ruby Holiday gem.
 #
-# Updated: 2012-02-07.
+# Updated: 2014-03-01.
 # Sources:
 # - http://thomasallen.home.sapo.pt/travel/hols.htm
 # - http://en.wikipedia.org/wiki/Holidays_in_Portugal
@@ -8,9 +8,10 @@
 # - http://www.worldtravelguide.net/country/227/public_holidays/Europe/Portugal.html
 # - http://en.wikipedia.org/wiki/Portugal_Day
 # - http://www.timeanddate.com/calendar/custom.html?year=2008&country=15
---- 
+# - http://en.wikipedia.org/wiki/Public_holidays_in_Portugal#Revoked_holidays_in_2012
+---
 months:
-  0: 
+  0:
   - name: Carnaval # same as Shrove Tuesday
     regions: [pt]
     function: easter(year)-47
@@ -21,7 +22,7 @@
   - name: Páscoa
     regions: [pt]
     function: easter(year)
-  1: 
+  1:
   - name: Ano Novo
     regions: [pt]
     mday: 1
@@ -29,7 +30,7 @@
   - name: Dia da Liberdade
     regions: [pt]
     mday: 25
-  5: 
+  5:
   - name: Dia do Trabalhador
     regions: [pt]
     mday: 1
@@ -37,15 +38,11 @@
   - name: Dia de Portugal
     regions: [pt]
     mday: 10
-  8: 
-<<<<<<< HEAD
-  - name: Assunção da Nossa Senhora
-=======
+  8:
   - name: Assunção de Nossa Senhora
->>>>>>> 06b50178
     regions: [pt]
     mday: 15
-  12: 
+  12:
   - name: Imaculada Conceição
     regions: [pt]
     mday: 8
@@ -53,21 +50,17 @@
     regions: [pt]
     mday: 25
 tests: |
-    {Date.civil(2008,1,1) => 'Ano Novo', 
+    {Date.civil(2008,1,1) => 'Ano Novo',
      Date.civil(2005,2,8) => 'Carnaval',
      Date.civil(2006,2,28) => 'Carnaval',
      Date.civil(2007,2,20) => 'Carnaval',
      Date.civil(2008,2,5) => 'Carnaval',
-     Date.civil(2008,3,21) => 'Sexta-feira Santa', 
+     Date.civil(2008,3,21) => 'Sexta-feira Santa',
      Date.civil(2008,3,23) => 'Páscoa',
      Date.civil(2008,4,25) => 'Dia da Liberdade',
      Date.civil(2008,5,1) => 'Dia do Trabalhador',
      Date.civil(2008,6,10) => 'Dia de Portugal',
-<<<<<<< HEAD
-     Date.civil(2008,8,15) => 'Assunção da Nossa Senhora',
-=======
      Date.civil(2008,8,15) => 'Assunção de Nossa Senhora',
->>>>>>> 06b50178
      Date.civil(2008,12,8) => 'Imaculada Conceição',
      Date.civil(2008,12,25) => 'Natal'}.each do |date, name|
       assert_equal name, (Holidays.on(date, :pt, :informal)[0] || {})[:name]
