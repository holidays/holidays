# Ruby Holidays Gem [![Build Status](https://github.com/holidays/holidays/actions/workflows/ruby.yml/badge.svg)](https://github.com/holidays/holidays/actions/workflows/ruby.yml)

Functionality to deal with holidays in Ruby.

Extends Ruby's built-in Date and Time classes and supports custom holiday definition lists.

## Installation

```
gem install holidays
```

## Tested versions

This gem is tested with the following ruby versions:

  * 2.4.5
  * 2.5.3
  * 2.6.1
  * 2.7.7
  * 3.0.6
  * 3.1.4
  * 3.2.2
  * 3.3.0
  * JRuby 9.2.21.0
  * JRuby 9.4.2.0

## Semver

This gem follows [semantic versioning](http://semver.org/). The guarantee specifically covers:

 * methods in the top-most `Holidays` namespace e.g. `Holidays.<method>`
 * the [core extensions](#extending-rubys-date-and-time-classes)

Please note that we consider definition changes to be 'minor' bumps, meaning they are backwards compatible with your code but might give different holiday results!

## Time zones

Time zones are ignored.  This library assumes that all dates are within the same time zone.

## Usage

This gem offers multiple ways to check for holidays for a variety of scenarios.

#### Checking a specific date

Get all holidays on April 25, 2008 in Australia:

```ruby
Holidays.on(Date.new(2008, 4, 25), :au)
=> [{:name => 'ANZAC Day',...}]
```

You can check multiple regions in a single call:

```ruby
Holidays.on(Date.new(2008, 1, 1), :us, :fr)
=> [{:name=>"New Year's Day", :regions=>[:us],...},
    {:name=>"Jour de l'an", :regions=>[:fr],...}]
```

You can leave off 'regions' to get holidays for any region in our [definitions](https://github.com/holidays/definitions):

```ruby
 Holidays.on(Date.new(2007, 4, 25))
=> [{:name=>"ANZAC Day", :regions=>[:au],...},
    {:name=>"Festa della Liberazione", :regions=>[:it],...},
    {:name=>"Dia da Liberdade", :regions=>[:pt],...}
    ...
   ]
```

#### Checking a date range

Get all holidays during the month of July 2008 in Canada and the US:

```ruby
from = Date.new(2008,7,1)
to = Date.new(2008,7,31)

Holidays.between(from, to, :ca, :us)
=> [{:name => 'Canada Day',...}
    {:name => 'Independence Day',...}]
```

#### Check for 'informal' holidays

You can pass the 'informal' flag to include holidays specified as informal in your results. See [here](https://github.com/holidays/definitions/blob/master/doc/SYNTAX.md#formalinformal) for information on what constitutes 'informal' vs 'formal'.

By default this flag is turned off, meaning no informal holidays will be returned.

Get Valentine's Day in the US:

```ruby
Holidays.on(Date.new(2018, 2, 14), :us, :informal)
=> [{:name=>"Valentine's Day",...}]
```

Leaving off 'informal' will mean that Valentine's Day is not returned:

```ruby
Holidays.on(Date.new(2018, 2, 14), :us)
=> []
```

Get informal holidays during the month of February 2008 for any region:

```ruby
from = Date.new(2008,2,1)
to = Date.new(2008,2,15)

Holidays.between(from, to, :informal)
=> [{:name => 'Valentine\'s Day',...}]
```

#### Check for 'observed' holidays

You can pass the 'observed' flag to include holidays that are observed on different days than they actually occur. See [here](https://github.com/holidays/definitions/blob/master/doc/SYNTAX.md#observed) for further explanation of 'observed'.

By default this flag is turned off, meaning no observed logic will be applied.

Get holidays that are observed on Monday July 2, 2007 in British Columbia, Canada:

```ruby
Holidays.on(Date.new(2007, 7, 2), :ca_bc, :observed)
=> [{:name => 'Canada Day',...}]
```

Leaving off the 'observed' flag will mean that 'Canada Day' is not returned since it actually falls on Sunday July 1:

```ruby
Holidays.on(Date.new(2007, 7, 2), :ca_bc)
=> []

Holidays.on(Date.new(2007, 7, 1), :ca_bc)
=> [{:name=>"Canada Day", :regions=>[:ca],...}]
```

Get all observed US Federal holidays between 2018 and 2019:

```ruby
from = Date.new(2018,1,1)
to = Date.new(2019,12,31)

Holidays.between(from, to, :federalreserve, :observed)
=> [{:name => "New Year's Day"....}
    {:name => "Birthday of Martin Luther King, Jr"....}]
```

#### Check whether any holidays occur during work week

Check if there are any holidays taking place during a specified work week. 'Work week' is defined as the period of Monday through Friday of the week specified by the date.

Check whether a holiday falls during first week of the year for any region:

```ruby
Holidays.any_holidays_during_work_week?(Date.new(2016, 1, 1))
=> true
```

You can also pass in `informal` or `observed`:

```ruby
# Returns true since Valentine's Day falls on a Wednesday
<<<<<<< HEAD
Holidays.any_holidays_during_work_week?(date.new(2018, 2, 14), :us, :informal)
=======
Holidays.any_holidays_during_work_week?(Date.civil(2018, 2, 14), :us, :informal)
>>>>>>> d674a07f
=> true

# Returns false if you don't specify informal
Holidays.any_holidays_during_work_week?(Date.new(2018, 2, 14), :us)
=> false

# Returns true since Veteran's Day is observed on Monday November 12, 2018
<<<<<<< HEAD
Holidays.any_holidays_during_work_week?(date.new(2018, 11, 12), :us, :observed)
=======
Holidays.any_holidays_during_work_week?(Date.civil(2018, 11, 12), :us, :observed)
>>>>>>> d674a07f
=> true

# Returns false if you don't specify observed since the actual holiday is on Sunday November 11th 2018
Holidays.any_holidays_during_work_week?(Date.new(2018, 11, 12), :us)
=> false
```

#### Find the next holiday(s) that will occur from a specific date

Get the next holidays occurring from February 23, 2016 for the US:

```ruby
Holidays.next_holidays(3, [:us, :informal], Date.new(2016, 2, 23))
=> [{:name => "St. Patrick's Day",...}, {:name => "Good Friday",...}, {:name => "Easter Sunday",...}]
```

You can specify the number of holidays to return. This method will default to `Date.today` if no date is provided.

#### Find all holidays occurring starting from a specific date to the end of the year

Get all holidays starting from February 23, 2016 to end of year in the US:

```ruby
Holidays.year_holidays([:ca_on], Date.new(2016, 2, 23))
=> [{:name=>"Good Friday",...},
    {:name=>"Easter Sunday",...},
    {:name=>"Victoria Day",...},
    {:name=>"Canada Day",...},
    {:name=>"Civic Holiday",...},
    {:name=>"Labour Day",...},
    {:name=>"Thanksgiving",...},
    {:name=>"Remembrance Day",...},
    {:name=>"Christmas Day",...},
    {:name=>"Boxing Day",...}]
```

This method will default to `Date.today` if no date is provided.

#### Return all available regions

Return all available regions:

```ruby
Holidays.available_regions
=> [:ar, :at, ..., :sg] # this will be a big array
```

## Loading Custom Definitions on the fly

In addition to the [provided definitions](https://github.com/holidays/definitions) you can load custom definitions file on the fly and use them immediately.

To load custom 'Company Founding' holiday on June 1st:

```ruby
Holidays.load_custom('/home/user/holiday_definitions/custom_holidays.yaml')
Holidays.on(Date.new(2013, 6, 1), :my_custom_region)
=> [{:name => 'Company Founding',...}]
```

Custom definition files must match the [syntax of the existing definition files](https://github.com/holidays/definitions/blob/master/doc/SYNTAX.md).

Multiple files can be loaded at the same time:

```ruby
Holidays.load_custom(
  '/home/user/holidays/custom_holidays1.yaml',
  '/home/user/holidays/custom_holidays2.yaml'
)
```

## Extending Ruby's Date and Time classes

### Date

To extend the 'Date' class:

```ruby
require 'holidays/core_extensions/date'

class Date
  include Holidays::CoreExtensions::Date
end
```

Now you can check which holidays occur in Iceland on January 1, 2008:

```ruby
d = Date.new(2008,7,1)

d.holidays(:is)
=> [{:name => 'Nýársdagur'}...]
```

Or lookup Canada Day in different regions:

```ruby
d = Date.new(2008,7,1)

d.holiday?(:ca) # Canada
=> true

d.holiday?(:ca_bc) # British Columbia, Canada
=> true

d.holiday?(:fr) # France
=> false
```

Or return the new date based on the options:

```ruby
d = Date.new(2008,7,1)
d.change(:year => 2016, :month => 1, :day => 1)
=> #<Date: 2016-01-01 ((2457389j,0s,0n),+0s,2299161j)>
```

Or you can calculate the day of the month:

```ruby
Date.calculate_mday(2015, 4, :first, 2)
=> 7
```

### Time

```ruby
require 'holidays/core_extensions/time'

class Time
  include Holidays::CoreExtensions::Time
end
```

Find end of month for given date:

```ruby
d = Date.new(2016,8,1)
d.end_of_month
=> #<Date: 2016-08-31 ((2457632j,0s,0n),+0s,2299161j)>
```

## Caching Holiday Lookups

If you are checking holidays regularly you can cache your results for improved performance. Run this before looking up a holiday (e.g. in an initializer):

```ruby
YEAR = 365 * 24 * 60 * 60
Holidays.cache_between(Time.now, Time.now + 2 * YEAR, :ca, :us, :observed)
```

Holidays for the regions specified within the dates specified will be pre-calculated and stored in-memory. Future lookups will be much faster.

## How to contribute

See our [contribution guidelines](doc/CONTRIBUTING.md) for information on how to help out!

## Credits and code

* Started by [@alexdunae](http://github.com/alexdunae) 2007-2012
* Maintained by [@hahahana](https://github.com/hahahana), 2013
* Maintained by [@ppeble](https://github.com/ppeble), 2014-present
* Maintained by [@ttwo32](https://github.com/ttwo32), 2016-present

Plus all of these [wonderful contributors!](https://github.com/holidays/holidays/contributors)<|MERGE_RESOLUTION|>--- conflicted
+++ resolved
@@ -162,11 +162,7 @@
 
 ```ruby
 # Returns true since Valentine's Day falls on a Wednesday
-<<<<<<< HEAD
-Holidays.any_holidays_during_work_week?(date.new(2018, 2, 14), :us, :informal)
-=======
-Holidays.any_holidays_during_work_week?(Date.civil(2018, 2, 14), :us, :informal)
->>>>>>> d674a07f
+Holidays.any_holidays_during_work_week?(Date.new(2018, 2, 14), :us, :informal)
 => true
 
 # Returns false if you don't specify informal
@@ -174,11 +170,7 @@
 => false
 
 # Returns true since Veteran's Day is observed on Monday November 12, 2018
-<<<<<<< HEAD
-Holidays.any_holidays_during_work_week?(date.new(2018, 11, 12), :us, :observed)
-=======
-Holidays.any_holidays_during_work_week?(Date.civil(2018, 11, 12), :us, :observed)
->>>>>>> d674a07f
+Holidays.any_holidays_during_work_week?(Date.new(2018, 11, 12), :us, :observed)
 => true
 
 # Returns false if you don't specify observed since the actual holiday is on Sunday November 11th 2018
