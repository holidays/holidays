--- conflicted
+++ resolved
@@ -96,17 +96,6 @@
     d.holiday?(:fr) # France
     => false
 
-<<<<<<< HEAD
-### Caching
-
-If you are checking holidays regularly, you can cache your results for improved performance. Run this before looking up a holiday (eg. in an initializer):
-    
-    Holidays.cache_between Time.now, 2.years.from_now, :ca, :us, :observed
-
-Holidays for the regions specified (in this case `us` and `ca` on the date they are `observed`), within the dates specified, will be pre-calculated.
-
-See the [original pull request](https://github.com/alexdunae/holidays/pull/36) for more details.
-=======
 ### Caching Holiday Lookups
 
 If you are checking holidays regularly you can cache your results for improved performance. Run this before looking up a holiday (eg. in an initializer):
@@ -114,7 +103,8 @@
     Holidays.cache_between(Time.now, 2.years.from_now, :ca, :us, :observed)
 
 Holidays for the regions specified within the dates specified will be pre-calculated.
->>>>>>> c6757b93
+
+See the [original pull request](https://github.com/alexdunae/holidays/pull/36) for more details.
 
 ### How to contribute
 
