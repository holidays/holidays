--- conflicted
+++ resolved
@@ -1,95 +1,91 @@
 = Ruby Holidays Gem
-  
+
 A set of functions to deal with holidays in Ruby.
- 
+
 Extends Ruby's built-in Date class and supports custom holiday definition lists.
- 
+
 === Installation
- 
+
 To install the gem from RubyGems:
- 
+
   gem install holidays
-  
+
 === Time zones
 
 Time zones are ignored.  This library assumes that all dates are within the same time zone.
- 
+
 === Examples
- 
+
 For more information, see the notes at the top of the Holidays module.
- 
+
 ==== Using the Holidays class
 Get all holidays on April 25, 2008 in Australia.
   date = Date.civil(2008,4,25)
- 
+
   Holidays.on(date, :au)
   => [{:name => 'ANZAC Day',...}]
- 
+
 Get holidays that are observed on July 2, 2007 in British Columbia, Canada.
   date = Date.civil(2007,7,2)
- 
+
   Holidays.on(date, :ca_bc, :observed)
   => [{:name => 'Canada Day',...}]
- 
+
 Get all holidays in July, 2008 in Canada and the US.
   from = Date.civil(2008,7,1)
   to = Date.civil(2008,7,31)
- 
+
   Holidays.between(from, to, :ca, :us)
   => [{:name => 'Canada Day',...}
       {:name => 'Independence Day',...}]
- 
+
 Get informal holidays in February.
   from = Date.civil(2008,2,1)
   to = Date.civil(2008,2,15)
- 
+
   Holidays.between(from, to)
   => [{:name => 'Valentine\'s Day',...}]
- 
- 
+
+
 ==== Extending Ruby's Date class
 Check which holidays occur in Iceland on January 1, 2008.
   d = Date.civil(2008,7,1)
- 
+
   d.holidays(:is)
   => [{:name => 'Nýársdagur'}...]
- 
+
 Lookup Canada Day in different regions.
   d = Date.civil(2008,7,1)
- 
+
   d.holiday?(:ca) # Canada
   => true
- 
+
   d.holiday?(:ca_bc) # British Columbia, Canada
   => true
- 
+
   d.holiday?(:fr) # France
   => false
- 
+
 === How to contribute
-To make changes to any of the definitions, edit the YAML files only. 
+To make changes to any of the definitions, edit the YAML files only.
 
 Tests are also added at the end of the YAML files. Please add tests, it makes the pull requests go around.
 
-<<<<<<< HEAD
-After you're satisfied with the YAML file, edit the index.yaml file, using ruby > 1.9.2 run rake defs:build_all and rake defs:manifest, which will generate the ruby files that make up the actual code as well as the tests.
-=======
 After you're satisfied with the YAML file, edit the index.yaml file, run `rake defs:build_all` and `rake defs:manifest`, which will generate the ruby files that make up the actual code as well as the tests.
->>>>>>> 885d7e20
 
 It is also very appreciated if documentation is attached to the pull request, a simple wikipedia post referencing the change would suffice.
 
 Tests can be run using rake test, use rake -T to see all available tasks.
 === Credits and code
- 
+
 * Source: https://github.com/alexdunae/holidays
 * Docs: http://rdoc.info/github/alexdunae/holidays/master/frames
 * Contributors: https://github.com/alexdunae/holidays/contributors
 * Build status: http://travis-ci.org/#!/alexdunae/holidays
- 
+
 Started by Alex Dunae (dunae.ca, e-mail 'code' at the same domain), 2007-12.
 Maintained by Hana Wang (https://github.com/hahahana), 2013
 
 On Twitter: @MrMrBug.
- 
+
 Made on Vancouver Island. Maintained in the way more beautiful Houston, TX.