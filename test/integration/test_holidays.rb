# encoding: utf-8
require File.expand_path(File.dirname(__FILE__)) + '/../test_helper'

require "#{Holidays::DEFINITIONS_PATH}/ca"

# Re-include CA defs via holidays/north_america to ensure that individual
# defs aren't duplicated.
require "#{Holidays::DEFINITIONS_PATH}/north_america"

class HolidaysTests < Test::Unit::TestCase
  def setup
    @date = Date.civil(2008,1,1)
  end

  def test_on
    h = Holidays.on(Date.civil(2008,9,1), :ca)
    assert_equal 'Labour Day', h[0][:name]

    holidays = Holidays.on(Date.civil(2008,7,4), :ca)
    assert_equal 0, holidays.length
  end

  def test_any_holidays_during_work_week
    ## Full weeks:
    # Try with a Monday
    assert Holidays.any_holidays_during_work_week?(Date.civil(2012,1,23), :us)
    # Try with a Wednesday
    assert Holidays.any_holidays_during_work_week?(Date.civil(2012,1,25), :us)
    # Try Sunday on a week going into a new month
    assert Holidays.any_holidays_during_work_week?(Date.civil(2012,1,29), :us)
    # Try Wednesday on a week going into a new month
    assert Holidays.any_holidays_during_work_week?(Date.civil(2012,2,1), :us)

    ## Weeks with holidays:
    # New Year's 2012 (on Sunday, observed Monday). Test from a Wednesday.
    assert_equal(false, Holidays.any_holidays_during_work_week?(Date.civil(2012,1,4), :us))
    # Ignore observed holidays with :no_observed
    assert Holidays.any_holidays_during_work_week?(Date.civil(2012,1,4), :us, :no_observed)
    # Labor Day 2012 should be Sept 3
    assert_equal(false, Holidays.any_holidays_during_work_week?(Date.civil(2012,9,5), :us))
    # Should be 10 non-full weeks in the year (in the US)
    weeks_in_2012 = Date.commercial(2013, -1).cweek
    holidays_in_2012 = weeks_in_2012.times.count { |week| Holidays.any_holidays_during_work_week?(Date.commercial(2012,week+1), :us) == false }
    assert_equal 10, holidays_in_2012
  end

  def test_requires_valid_regions
    assert_raises Holidays::InvalidRegion do
      Holidays.on(Date.civil(2008,1,1), :xx)
    end

    assert_raises Holidays::InvalidRegion do
      Holidays.on(Date.civil(2008,1,1), [:ca,:xx])
    end

    assert_raises Holidays::InvalidRegion do
      Holidays.between(Date.civil(2008,1,1), Date.civil(2008,12,31), [:ca,:xx])
    end
  end

  def test_requires_valid_regions_holiday_next
    assert_raises Holidays::InvalidRegion do
      Holidays.next_holidays(1, [:xx], Date.civil(2008,1,1))
    end

    assert_raises Holidays::InvalidRegion do
      Holidays.next_holidays(1, [:ca,:xx], Date.civil(2008,1,1))
      Holidays.on(Date.civil(2008,1,1), [:ca,:xx])
    end

    assert_raises Holidays::InvalidRegion do
      Holidays.next_holidays(1, [:ca,:xx])
    end
  end

  def test_region_params
    holidays = Holidays.on(@date, :ca)
    assert_equal 1, holidays.length

    holidays = Holidays.on(@date, [:ca_bc,:ca])
    assert_equal 1, holidays.length
  end

  def test_observed_dates
    # Should fall on Tuesday the 1st
   assert_equal 1, Holidays.on(Date.civil(2008,7,1), :ca, :observed).length

    # Should fall on Monday the 2nd
    assert_equal 1, Holidays.on(Date.civil(2007,7,2), :ca, :observed).length
  end

  def test_any_region
    # Should return nothing(Victoria Day is not celebrated :ca wide anymore)
    holidays = Holidays.between(Date.civil(2008,5,1), Date.civil(2008,5,31), :ca)
    assert_equal 0, holidays.length

    # Should return Victoria Day and National Patriotes Day.
    #
    # Should be 2 in the CA region but other regional files are loaded during the
    # unit tests add to the :any count.
    holidays = Holidays.between(Date.civil(2008,5,1), Date.civil(2008,5,31), [:any])
    assert holidays.length >= 2

    # Test blank region
    holidays = Holidays.between(Date.civil(2008,5,1), Date.civil(2008,5,31))
    assert holidays.length >= 3
  end

  def test_any_region_holiday_next
    # Should return Victoria Day.
    holidays = Holidays.next_holidays(1, [:ca], Date.civil(2008,5,1))
    assert_equal 1, holidays.length
    assert_equal ['2008-07-01','Canada Day'] , [holidays.first[:date].to_s, holidays.first[:name].to_s]

    # Should return 2 holidays.
    holidays = Holidays.next_holidays(2, [:ca], Date.civil(2008,5,1))
    assert_equal 2, holidays.length

    # Should return 1 holiday in July
    holidays = Holidays.next_holidays(1, [:jp], Date.civil(2016, 5, 22))
    assert_equal ['2016-07-18','海の日'] , [holidays.first[:date].to_s, holidays.first[:name].to_s]

    # Must Region.If there is not region, raise ArgumentError.
    assert_raises ArgumentError do
      Holidays.next_holidays(2, '', Date.civil(2008,5,1))
    end
    # Options should be present.If they are empty, raise ArgumentError.
    assert_raises ArgumentError do
      Holidays.next_holidays(2, [], Date.civil(2008,5,1))
    end
    # Options should be Array.If they are not Array, raise ArgumentError.
    assert_raises ArgumentError do
      Holidays.next_holidays(2, :ca, Date.civil(2008,5,1))
    end
  end

  def test_year_holidays
    # Should return 7 holidays from February 23 to December 31
    holidays = Holidays.year_holidays([:ca_on], Date.civil(2016, 2, 23))
    assert_equal 7, holidays.length

    # Must have options (Regions)
    assert_raises ArgumentError do
      Holidays.year_holidays([], Date.civil(2016, 2, 23))
    end

    # Options must be in the form of an array.
    assert_raises ArgumentError do
      Holidays.year_holidays(:ca_on, Date.civil(2016, 2, 23))
    end
  end

  def test_year_holidays_with_specified_year
    # Should return all 11 holidays for 2016 in Ontario, Canada
    holidays = Holidays.year_holidays([:ca_on], Date.civil(2016, 1, 1))
    assert_equal 9, holidays.length

<<<<<<< HEAD
    # Should return all 5 holidays for 2016 in Australia (most holidays now differ by state)
=======
    # Should return all 5 holidays for 2016 in Australia
>>>>>>> 894606ef
    holidays = Holidays.year_holidays([:au], Date.civil(2016, 1, 1))
    assert_equal 5, holidays.length
  end

  def test_year_holidays_without_specified_year
    # Gets holidays for current year from today's date
    holidays = Holidays.year_holidays([:de])
    assert_equal holidays.first[:date].year, Date.today.year
  end

  def test_year_holidays_empty
    # if remain holidays is nothing , method will return empty.
    holidays = Holidays.year_holidays([:ca_on], Date.civil(2016, 12, 27))
    assert_empty holidays
  end

  def test_year_holidays_feb_29_on_non_leap_year
    assert_raises ArgumentError do
      Holidays.year_holidays([:ca_on], Date.civil(2015, 2, 29))
    end

    assert_raises ArgumentError do
      Holidays.year_holidays([:ca_on], Date.civil(2019, 2, 29))
    end

    assert_raises ArgumentError do
      Holidays.year_holidays([:ca_on], Date.civil(2021, 2, 29))
    end

    assert_raises ArgumentError do
      Holidays.year_holidays([:us], Date.civil(2023, 2, 29))
    end

    assert_raises ArgumentError do
      Holidays.year_holidays([:ca_on], Date.civil(2025, 2, 29))
    end
  end

  def test_year_holidays_random_years
    # Should be 1 less holiday, as Family day didn't exist in Ontario in 1990
    holidays = Holidays.year_holidays([:ca_on], Date.civil(1990, 1, 1))
    assert_equal 8, holidays.length

    # Family day still didn't exist in 2000
    holidays = Holidays.year_holidays([:ca_on], Date.civil(2000, 1, 1))
    assert_equal 8, holidays.length

    holidays = Holidays.year_holidays([:ca_on], Date.civil(2020, 1, 1))
    assert_equal 9, holidays.length

    holidays = Holidays.year_holidays([:ca_on], Date.civil(2050, 1, 1))
    assert_equal 9, holidays.length

    holidays = Holidays.year_holidays([:jp], Date.civil(2070, 1, 1))
    assert_equal 18, holidays.length
  end

  def test_sub_regions
    # Should return nothing (Victoria Day is no longer :ca wide)
    holidays = Holidays.between(Date.civil(2008,5,1), Date.civil(2008,5,31), :ca)
    assert_equal 0, holidays.length

    ## Should return National Patriotes Day.
    holidays = Holidays.between(Date.civil(2008,5,1), Date.civil(2008,5,31), :ca_qc)
    assert_equal 1, holidays.length

    # Should return Victoria Day and National Patriotes Day.
    holidays = Holidays.between(Date.civil(2008,5,1), Date.civil(2008,5,31), :ca_)
    assert_equal 3, holidays.length
  end

  def test_sub_regions_holiday_next
    # Should return Victoria Day.
    holidays = Holidays.next_holidays(2, [:ca_bc], Date.civil(2008,5,1))
    assert_equal 2, holidays.length
    assert_equal ['2008-05-19','Victoria Day'] , [holidays.first[:date].to_s, holidays.first[:name].to_s]

    # Should return Victoria Da and National Patriotes Day.
    holidays = Holidays.next_holidays(2, [:ca_qc], Date.civil(2008,5,1))
    assert_equal 2, holidays.length
    assert_equal ['2008-06-24','Fête Nationale'] , [holidays.last[:date].to_s, holidays.last[:name].to_s]

    # Should return Victoria Day and National Patriotes Day.
    holidays = Holidays.next_holidays(2, [:ca_], Date.civil(2008,5,1))
    assert_equal 2, holidays.length

    # Aparently something in jruby doesn't sort the same way as other rubies so....we'll just do it ourselves so
    # we don't flap.
    sorted_holidays = holidays.sort_by { |h| h[:name] }
    assert_equal ['2008-05-19','National Patriotes Day'] , [sorted_holidays.first[:date].to_s, sorted_holidays.first[:name].to_s]
    assert_equal ['2008-05-19','Victoria Day'] , [sorted_holidays.last[:date].to_s, sorted_holidays.last[:name].to_s]
  end

  def test_easter_lambda
    [Date.civil(1800,4,11), Date.civil(1899,3,31), Date.civil(1900,4,13),
     Date.civil(2008,3,21), Date.civil(2035,3,23)].each do |date|
      assert_equal 'Good Friday', Holidays.on(date, :ca)[0][:name]
    end

    [Date.civil(1800,4,14), Date.civil(1899,4,3), Date.civil(1900,4,16),
     Date.civil(2008,3,24), Date.civil(2035,3,26)].each do |date|
      assert_equal 'Easter Monday', Holidays.on(date, :ca_qc, :informal)[0][:name]
    end
  end

  def test_sorting
    (1..10).each{|year|
      (1..12).each{|month|
        holidays = Holidays.between(Date.civil(year, month, 1), Date.civil(year, month, 28), :gb_)
        holidays.each_with_index{|holiday, index|
          assert holiday[:date] >= holidays[index - 1][:date] if index > 0
        }
      }
    }
  end

  def test_caching
    good_friday = Date.civil(2008, 3, 21)
    easter_monday = Date.civil(2008, 3, 24)
    cache_end_date = Date.civil(2008, 3, 25)

    Holidays.cache_between(good_friday, cache_end_date, :ca, :informal)

    # Test that correct results are returned outside the
    # cache range, and with no caching
    assert_equal 1, Holidays.on(Date.civil(2035, 1, 1), :ca, :informal).length
    assert_equal 1, Holidays.on(Date.civil(2035, 1, 1), :us).length

    # Make sure cache is hit for all successive calls
    Holidays::Factory::Finder.expects(:between).never

    # Test that cache has been set and it returns the same as before
    assert_equal 1, Holidays.on(good_friday, :ca, :informal).length
    assert_equal 1, Holidays.on(easter_monday, :ca, :informal).length
    assert_equal 1, easter_monday.holidays(:ca, :informal).length
    assert_equal true, easter_monday.holiday?(:ca, :informal)
  end

  def test_load_all
    Holidays.load_all
    assert_equal 170, Holidays.available_regions.count
  end
end<|MERGE_RESOLUTION|>--- conflicted
+++ resolved
@@ -155,11 +155,7 @@
     holidays = Holidays.year_holidays([:ca_on], Date.civil(2016, 1, 1))
     assert_equal 9, holidays.length
 
-<<<<<<< HEAD
     # Should return all 5 holidays for 2016 in Australia (most holidays now differ by state)
-=======
-    # Should return all 5 holidays for 2016 in Australia
->>>>>>> 894606ef
     holidays = Holidays.year_holidays([:au], Date.civil(2016, 1, 1))
     assert_equal 5, holidays.length
   end
