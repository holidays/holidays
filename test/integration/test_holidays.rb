# encoding: utf-8
require File.expand_path(File.dirname(__FILE__)) + '/../test_helper'

require "#{Holidays::DEFINITIONS_PATH}/ca"

# Re-include CA defs via holidays/north_america to ensure that individual
# defs aren't duplicated.
require "#{Holidays::DEFINITIONS_PATH}/north_america"

class HolidaysTests < Test::Unit::TestCase
  def setup
    @date = Date.civil(2008,1,1)
  end

  def test_on
    h = Holidays.on(Date.civil(2008,9,1), :ca)
    assert_equal 'Labour Day', h[0][:name]

    holidays = Holidays.on(Date.civil(2008,7,4), :ca)
    assert_equal 0, holidays.length
  end

  def test_any_holidays_during_work_week
    ## Full weeks:
    # Try with a Monday
    assert Holidays.any_holidays_during_work_week?(Date.civil(2012,1,23), :us)
    # Try with a Wednesday
    assert Holidays.any_holidays_during_work_week?(Date.civil(2012,1,25), :us)
    # Try Sunday on a week going into a new month
    assert Holidays.any_holidays_during_work_week?(Date.civil(2012,1,29), :us)
    # Try Wednesday on a week going into a new month
    assert Holidays.any_holidays_during_work_week?(Date.civil(2012,2,1), :us)

    ## Weeks with holidays:
    # New Year's 2012 (on Sunday, observed Monday). Test from a Wednesday.
    assert_equal(false, Holidays.any_holidays_during_work_week?(Date.civil(2012,1,4), :us))
    # Ignore observed holidays with :no_observed
    assert Holidays.any_holidays_during_work_week?(Date.civil(2012,1,4), :us, :no_observed)
    # Labor Day 2012 should be Sept 3
    assert_equal(false, Holidays.any_holidays_during_work_week?(Date.civil(2012,9,5), :us))
    # Should be 10 non-full weeks in the year (in the US)
    weeks_in_2012 = Date.commercial(2013, -1).cweek
    holidays_in_2012 = weeks_in_2012.times.count { |week| Holidays.any_holidays_during_work_week?(Date.commercial(2012,week+1), :us) == false }
    assert_equal 9, holidays_in_2012
  end

  def test_requires_valid_regions
    assert_raises Holidays::InvalidRegion do
      Holidays.on(Date.civil(2008,1,1), :xx)
    end

    assert_raises Holidays::InvalidRegion do
      Holidays.on(Date.civil(2008,1,1), [:ca,:xx])
    end

    assert_raises Holidays::InvalidRegion do
      Holidays.between(Date.civil(2008,1,1), Date.civil(2008,12,31), [:ca,:xx])
    end
  end

  def test_requires_valid_regions_holiday_next
    assert_raises Holidays::InvalidRegion do
      Holidays.next_holidays(1, [:xx], Date.civil(2008,1,1))
    end

    assert_raises Holidays::InvalidRegion do
      Holidays.next_holidays(1, [:ca,:xx], Date.civil(2008,1,1))
      Holidays.on(Date.civil(2008,1,1), [:ca,:xx])
    end

    assert_raises Holidays::InvalidRegion do
      Holidays.next_holidays(1, [:ca,:xx])
    end
  end

  def test_region_params
    holidays = Holidays.on(@date, :ca)
    assert_equal 1, holidays.length

    holidays = Holidays.on(@date, [:ca_bc,:ca])
    assert_equal 1, holidays.length
  end

  def test_observed_dates
    # Should fall on Tuesday the 1st
   assert_equal 1, Holidays.on(Date.civil(2008,7,1), :ca, :observed).length

    # Should fall on Monday the 2nd
    assert_equal 1, Holidays.on(Date.civil(2007,7,2), :ca, :observed).length
  end

  def test_any_region
    # Should return nothing(Victoria Day is not celebrated :ca wide anymore)
    holidays = Holidays.between(Date.civil(2008,5,1), Date.civil(2008,5,31), :ca)
    assert_equal 0, holidays.length

    # Should return Victoria Day and National Patriotes Day.
    #
    # Should be 2 in the CA region but other regional files are loaded during the
    # unit tests add to the :any count.
    holidays = Holidays.between(Date.civil(2008,5,1), Date.civil(2008,5,31), [:any])
    assert holidays.length >= 2

    # Test blank region
    holidays = Holidays.between(Date.civil(2008,5,1), Date.civil(2008,5,31))
    assert holidays.length >= 3
  end

  def test_any_region_holiday_next
    # Should return Victoria Day.
    holidays = Holidays.next_holidays(1, [:ca], Date.civil(2008,5,1))
    assert_equal 1, holidays.length
    assert_equal ['2008-07-01','Canada Day'] , [holidays.first[:date].to_s, holidays.first[:name].to_s]

    # Should return 2 holidays.
    holidays = Holidays.next_holidays(2, [:ca], Date.civil(2008,5,1))
    assert_equal 2, holidays.length

    # Should return 1 holiday in July
    holidays = Holidays.next_holidays(1, [:jp], Date.civil(2016, 5, 22))
    assert_equal ['2016-07-18','海の日'] , [holidays.first[:date].to_s, holidays.first[:name].to_s]

    # Must Region.If there is not region, raise ArgumentError.
    assert_raises ArgumentError do
      Holidays.next_holidays(2, '', Date.civil(2008,5,1))
    end
    # Options should be present.If they are empty, raise ArgumentError.
    assert_raises ArgumentError do
      Holidays.next_holidays(2, [], Date.civil(2008,5,1))
    end
    # Options should be Array.If they are not Array, raise ArgumentError.
    assert_raises ArgumentError do
      Holidays.next_holidays(2, :ca, Date.civil(2008,5,1))
    end
  end

  def test_year_holidays
    # Should return 7 holidays from February 23 to December 31
    holidays = Holidays.year_holidays([:ca_on], Date.civil(2016, 2, 23))
    assert_equal 7, holidays.length

    # Must have options (Regions)
    assert_raises ArgumentError do
      Holidays.year_holidays([], Date.civil(2016, 2, 23))
    end

    # Options must be in the form of an array.
    assert_raises ArgumentError do
      Holidays.year_holidays(:ca_on, Date.civil(2016, 2, 23))
    end
  end

  def test_year_holidays_with_specified_year
    # Should return all 11 holidays for 2016 in Ontario, Canada
    holidays = Holidays.year_holidays([:ca_on], Date.civil(2016, 1, 1))
    assert_equal 9, holidays.length

    # Should return all 5 holidays for 2016 in Australia (most holidays now differ by state)
    holidays = Holidays.year_holidays([:au], Date.civil(2016, 1, 1))
    assert_equal 5, holidays.length
  end

  def test_year_holidays_without_specified_year
    # Gets holidays for current year from today's date
    holidays = Holidays.year_holidays([:de])
    assert_equal holidays.first[:date].year, Date.today.year
  end

  def test_year_holidays_empty
    # if remain holidays is nothing , method will return empty.
    holidays = Holidays.year_holidays([:ca_on], Date.civil(2016, 12, 27))
    assert_empty holidays
  end

  def test_year_holidays_feb_29_on_non_leap_year
    assert_raises ArgumentError do
      Holidays.year_holidays([:ca_on], Date.civil(2015, 2, 29))
    end

    assert_raises ArgumentError do
      Holidays.year_holidays([:ca_on], Date.civil(2019, 2, 29))
    end

    assert_raises ArgumentError do
      Holidays.year_holidays([:ca_on], Date.civil(2021, 2, 29))
    end

    assert_raises ArgumentError do
      Holidays.year_holidays([:us], Date.civil(2023, 2, 29))
    end

    assert_raises ArgumentError do
      Holidays.year_holidays([:ca_on], Date.civil(2025, 2, 29))
    end
  end

  def test_year_holidays_random_years
    # Should be 1 less holiday, as Family day didn't exist in Ontario in 1990
    holidays = Holidays.year_holidays([:ca_on], Date.civil(1990, 1, 1))
    assert_equal 8, holidays.length

    # Family day still didn't exist in 2000
    holidays = Holidays.year_holidays([:ca_on], Date.civil(2000, 1, 1))
    assert_equal 8, holidays.length

    holidays = Holidays.year_holidays([:ca_on], Date.civil(2020, 1, 1))
    assert_equal 9, holidays.length

    holidays = Holidays.year_holidays([:ca_on], Date.civil(2050, 1, 1))
    assert_equal 9, holidays.length

    holidays = Holidays.year_holidays([:jp], Date.civil(2070, 1, 1))
    assert_equal 18, holidays.length
  end

  def test_sub_regions
    # Should return nothing (Victoria Day is no longer :ca wide)
    holidays = Holidays.between(Date.civil(2008,5,1), Date.civil(2008,5,31), :ca)
    assert_equal 0, holidays.length

    ## Should return National Patriotes Day.
    holidays = Holidays.between(Date.civil(2008,5,1), Date.civil(2008,5,31), :ca_qc)
    assert_equal 1, holidays.length

    # Should return Victoria Day and National Patriotes Day.
    holidays = Holidays.between(Date.civil(2008,5,1), Date.civil(2008,5,31), :ca_)
    assert_equal 3, holidays.length
  end

  def test_sub_regions_holiday_next
    # Should return Victoria Day.
    holidays = Holidays.next_holidays(2, [:ca_bc], Date.civil(2008,5,1))
    assert_equal 2, holidays.length
    assert_equal ['2008-05-19','Victoria Day'] , [holidays.first[:date].to_s, holidays.first[:name].to_s]

    # Should return Victoria Da and National Patriotes Day.
    holidays = Holidays.next_holidays(2, [:ca_qc], Date.civil(2008,5,1))
    assert_equal 2, holidays.length
    assert_equal ['2008-06-24','Fête Nationale'] , [holidays.last[:date].to_s, holidays.last[:name].to_s]

    # Should return Victoria Day and National Patriotes Day.
    holidays = Holidays.next_holidays(2, [:ca_], Date.civil(2008,5,1))
    assert_equal 2, holidays.length

    # Aparently something in jruby doesn't sort the same way as other rubies so....we'll just do it ourselves so
    # we don't flap.
    sorted_holidays = holidays.sort_by { |h| h[:name] }
    assert_equal ['2008-05-19','National Patriotes Day'] , [sorted_holidays.first[:date].to_s, sorted_holidays.first[:name].to_s]
    assert_equal ['2008-05-19','Victoria Day'] , [sorted_holidays.last[:date].to_s, sorted_holidays.last[:name].to_s]
  end

  def test_easter_lambda
    [Date.civil(1800,4,11), Date.civil(1899,3,31), Date.civil(1900,4,13),
     Date.civil(2008,3,21), Date.civil(2035,3,23)].each do |date|
      assert_equal 'Good Friday', Holidays.on(date, :ca)[0][:name]
    end

    [Date.civil(1800,4,14), Date.civil(1899,4,3), Date.civil(1900,4,16),
     Date.civil(2008,3,24), Date.civil(2035,3,26)].each do |date|
      assert_equal 'Easter Monday', Holidays.on(date, :ca_qc, :informal)[0][:name]
    end
  end

  def test_sorting
    (1..10).each{|year|
      (1..12).each{|month|
        holidays = Holidays.between(Date.civil(year, month, 1), Date.civil(year, month, 28), :gb_)
        holidays.each_with_index{|holiday, index|
          assert holiday[:date] >= holidays[index - 1][:date] if index > 0
        }
      }
    }
  end

  def test_caching
    good_friday = Date.civil(2008, 3, 21)
    easter_monday = Date.civil(2008, 3, 24)
    cache_end_date = Date.civil(2008, 3, 25)

    Holidays.cache_between(good_friday, cache_end_date, :ca, :informal)

    # Test that correct results are returned outside the
    # cache range, and with no caching
    assert_equal 1, Holidays.on(Date.civil(2035, 1, 1), :ca, :informal).length
    assert_equal 1, Holidays.on(Date.civil(2035, 1, 1), :us).length

    # Make sure cache is hit for all successive calls
    Holidays::Factory::Finder.expects(:between).never

    # Test that cache has been set and it returns the same as before
    assert_equal 1, Holidays.on(good_friday, :ca, :informal).length
    assert_equal 1, Holidays.on(easter_monday, :ca, :informal).length
    assert_equal 1, easter_monday.holidays(:ca, :informal).length
    assert_equal true, easter_monday.holiday?(:ca, :informal)
  end

  def test_load_all
    Holidays.load_all
<<<<<<< HEAD
    # update this if you add a new region!
    assert_equal 243, Holidays.available_regions.count
=======
    assert_equal 235, Holidays.available_regions.count
>>>>>>> c2463483
  end
end<|MERGE_RESOLUTION|>--- conflicted
+++ resolved
@@ -155,7 +155,7 @@
     holidays = Holidays.year_holidays([:ca_on], Date.civil(2016, 1, 1))
     assert_equal 9, holidays.length
 
-    # Should return all 5 holidays for 2016 in Australia (most holidays now differ by state)
+    # Should return all 5 holidays for 2016 in Australia
     holidays = Holidays.year_holidays([:au], Date.civil(2016, 1, 1))
     assert_equal 5, holidays.length
   end
@@ -210,7 +210,7 @@
     assert_equal 9, holidays.length
 
     holidays = Holidays.year_holidays([:jp], Date.civil(2070, 1, 1))
-    assert_equal 18, holidays.length
+    assert_equal 19, holidays.length
   end
 
   def test_sub_regions
@@ -296,11 +296,6 @@
 
   def test_load_all
     Holidays.load_all
-<<<<<<< HEAD
-    # update this if you add a new region!
-    assert_equal 243, Holidays.available_regions.count
-=======
-    assert_equal 235, Holidays.available_regions.count
->>>>>>> c2463483
+    assert_equal 239, Holidays.available_regions.count
   end
 end